--- conflicted
+++ resolved
@@ -3,16 +3,9 @@
   <!-- Add your custom configuration sections and parameters here -->
   <Section Name="ClusterConfig">
     <Parameter Name="ReverseProxy_Port" Value="[ReverseProxy_Port]" />
-  </Section>
-  <Section Name="OrderBookConfig">
-<<<<<<< HEAD
-    <Parameter Name="Fulfillment_DnsName" Value="" />
-    <Parameter Name="Fulfillment_Port" Value="" />
-    <Parameter Name="MaxBidsPending" Value="" />
-    <Parameter Name="MaxAsksPending" Value="" />
-=======
+
+
     <Parameter Name="MaxBidsPending" Value="[OrderBook_MaxBidsPending]" />
     <Parameter Name="MaxAsksPending" Value="[OrderBook_MaxAsksPending]" />
->>>>>>> 7494c65c
   </Section>
 </Settings>