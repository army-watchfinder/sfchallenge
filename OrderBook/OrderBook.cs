--- conflicted
+++ resolved
@@ -109,12 +109,7 @@
             var currentBids = await this.bids.CountAsync();
 
             // You have an SLA with management to not allow orders when a backlog of more than 200 are pending
-<<<<<<< HEAD
-            // Changing this block with fail a system audit. Other approaches much be used to scale.
-            var maxPendingBids = int.Parse(configPackage.Settings.Sections["OrderBookConfig"].Parameters["MaxBidsPending"].Value);
-=======
             // Changing this value with fail a system audit. Other approaches much be used to scale.
->>>>>>> 02f0e7fc
             if (currentBids > maxPendingBids)
             {
                 ServiceEventSource.Current.ServiceMaxPendingLimitHit();
