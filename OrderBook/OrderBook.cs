﻿using System;
using System.Collections.Generic;
using System.Fabric;
using System.IO;
using System.Linq;
using System.Threading;
using System.Threading.Tasks;
using Microsoft.AspNetCore.Hosting;
using Microsoft.Extensions.DependencyInjection;
using Microsoft.ServiceFabric.Services.Communication.AspNetCore;
using Microsoft.ServiceFabric.Services.Communication.Runtime;
using Microsoft.ServiceFabric.Services.Runtime;
using Microsoft.ServiceFabric.Data;
using Microsoft.ServiceFabric.Data.Collections;
using Microsoft.ServiceFabric.Data.Notifications;
using System.Net.Http;
using Common;
using System.Text;
using Newtonsoft.Json;
using System.Collections.Immutable;
using System.Runtime.Serialization;
using System.Net.Http.Headers;
using System.Fabric.Description;

namespace OrderBook
{
    /// <summary>
    /// The FabricRuntime creates an instance of this class for each service type instance. 
    /// </summary>
    public class OrderBook : StatefulService
    {
        // Names used as key to identify reliable dictionary in the state manager
        public const string AskBookName = "books/asks";
        public const string BidBookName = "books/bids";

        // Order sets for both asks (sales) and bids (buys)
        private OrderSet asks;
        private OrderSet bids;

        // HTTP details for communicating with Fulfillment service
        private static readonly HttpClient client = new HttpClient();
        private string fulfillmentEndpoint;

        public OrderBook(StatefulServiceContext context)
            : base(context)
        {
            this.asks = new OrderSet(this.StateManager, AskBookName);
            this.bids = new OrderSet(this.StateManager, BidBookName);
        }

        // This constructor is used during unit testing by setting a mock
        // IReliableStateManagerReplica
        public OrderBook(StatefulServiceContext context, IReliableStateManagerReplica reliableStateManagerReplica)
            : base(context, reliableStateManagerReplica)
        {
            this.asks = new OrderSet(reliableStateManagerReplica, AskBookName);
            this.bids = new OrderSet(reliableStateManagerReplica, BidBookName);
        }

        /// <summary>
        /// Adds a new ask
        /// </summary>
        /// <param name="order"></param>
        /// <returns></returns>
        public async Task<string> AddAskAsync(Order order)
        {
            IsValidOrder(order);
            await this.asks.AddOrderAsync(order);
            return order.Id;
        }

        /// <summary>
        /// Adds a new bid
        /// </summary>
        /// <param name="order"></param>
        /// <returns></returns>
        public async Task<string> AddBidAsync(Order order)
        {
            IsValidOrder(order);
            await this.bids.AddOrderAsync(order);
            return order.Id;
        }

        /// <summary>
        /// Gets all the current asks
        /// </summary>
        /// <returns></returns>
        public async Task<List<KeyValuePair<string, Order>>> GetAsksAsync()
        {
            return await this.asks.GetOrdersAsync();
        }

        /// <summary>
        /// Gets all the current bids
        /// </summary>
        /// <returns></returns>
        public async Task<List<KeyValuePair<string, Order>>> GetBidsAsync()
        {
            return await this.bids.GetOrdersAsync();
        }

        /// <summary>
        /// Returns current count of asks
        /// </summary>
        /// <returns></returns>
        public async Task<long> CountAskAsync()
        {
            return await this.asks.CountAsync();
        }

        /// <summary>
        /// Returns current count of bids
        /// </summary>
        /// <returns></returns>
        public async Task<long> CountBidAsync()
        {
            return await this.bids.CountAsync();
        }

        /// <summary>
        /// Drops all asks and bids
        /// </summary>
        /// <returns></returns>
        public async Task ClearAllOrders()
        {
            await this.bids.ClearAsync();
            await this.asks.ClearAsync();
        }

        /// <summary>
        /// Checks whether a bid and a ask
        /// are a match.
        /// </summary>
        /// <param name="bid"></param>
        /// <param name="ask"></param>
        /// <returns></returns>
        public static bool IsMatch(Order bid, Order ask)
        {
            if (bid == null || ask == null)
            {
                return false;
            }
            return (bid.Value >= ask.Value) && (bid.Quantity <= ask.Quantity);
        }

        /// <summary>
        /// Creates an ask that satisfies
        /// the bid and and additional ask
        /// for any left over quanitity.
        /// </summary>
        /// <param name="bid"></param>
        /// <param name="ask"></param>
        /// <returns></returns>
        public (Order, Order) SplitAsk(Order bid, Order ask)
        {
            if (ask.Quantity == 0 || ask.Value == 0)
            {
                throw new InvalidAskException("Ask quantity or value cannot be 0");
            }
            if (bid.Quantity == 0 || bid.Value == 0)
            {
                throw new InvalidBidException("Bid quantity or value cannot be 0");
            }
            Order leftOverOrder = null;
            if (ask.Quantity != bid.Quantity)
            {
                var leftOverQuantity = (ask.Quantity - bid.Quantity);
                var leftOverValue = ask.Value;
                leftOverOrder = new Order(leftOverValue, leftOverQuantity, ask.UserId);
            }
            var matchOrder = new Order(ask.Id, bid.Value, bid.Quantity, ask.UserId);
            return (matchOrder, leftOverOrder);
        }

        /// <summary>
        /// Checks whether a given order meets
        /// the validity criteria. Throws
        /// InvalidOrderException if it doesn't.
        /// </summary>
        /// <param name="order"></param>
        private void IsValidOrder(Order order)
        {
            if (string.IsNullOrWhiteSpace(order.Id))
            {
                throw new InvalidOrderException("Order Id cannot be null, empty or contain whitespace");
            }
            if (string.IsNullOrWhiteSpace(order.UserId))
            {
                throw new InvalidOrderException("Order cannot have a null or invalid user id");
            }
            if (order.Quantity == 0)
            {
                throw new InvalidOrderException("Order cannot have 0 quantity");
            }
            if (order.Value == 0)
            {
                throw new InvalidOrderException("Order cannot have 0 value");
            }
        }

        /// <summary>
        /// Optional override to create listeners (like tcp, http) for this service instance.
        /// </summary>
        /// <returns>The collection of listeners.</returns>
        protected override IEnumerable<ServiceReplicaListener> CreateServiceReplicaListeners()
        {
            return new ServiceReplicaListener[]
            {
                new ServiceReplicaListener(serviceContext =>
                    new KestrelCommunicationListener(serviceContext, "ServiceEndpoint", (url, listener) =>
                    {
                        ServiceEventSource.Current.ServiceMessage(serviceContext, $"Starting Kestrel on {url}");

                        return new WebHostBuilder()
                                    .UseKestrel()
                                    .ConfigureServices(
                                        services => services
                                            .AddSingleton<StatefulServiceContext>(serviceContext)
                                            .AddSingleton<OrderBook>(this))
                                    .UseContentRoot(Directory.GetCurrentDirectory())
                                    .UseStartup<Startup>()
                                    //.UseServiceFabricIntegration(listener, ServiceFabricIntegrationOptions.UseUniqueServiceUrl)
                                    .UseUrls(url)
                                    .Build();
                    }),
                    listenOnSecondary: true)
            };
        }

        /// <summary>
        /// RunAsync is called by the Service Fabric runtime once the service is ready
        /// to begin processing.
        /// We use it select the maximum bid and minimum ask. We then
        /// pair these in a match and hand them over to the fulfilment
        /// service to process the transfer of goods.
        /// </summary>
        /// <param name="cancellationToken"></param>
        /// <returns></returns>
        protected override async Task RunAsync(CancellationToken cancellationToken)
        {
            // Get configuration from our setting.xml file
            var configurationPackage = Context.CodePackageActivationContext.GetConfigurationPackageObject("Config");
            var dnsName = configurationPackage.Settings.Sections["FulfillmentConfig"].Parameters["ServiceDnsName"].Value;
            var port = configurationPackage.Settings.Sections["FulfillmentConfig"].Parameters["servicePort"].Value;

            // If debugging locally, don't depend on Service Fabric's DNS service
#if DEBUG
            dnsName = "localhost";
#endif
            fulfillmentEndpoint = $"http://{dnsName}:{port}";

            client.DefaultRequestHeaders
                  .Accept
                  .Add(new MediaTypeWithQualityHeaderValue("application/json"));

            var maxAttempts = 5;
            var attempts = 0;

            while (true)
            {
                cancellationToken.ThrowIfCancellationRequested();

<<<<<<< HEAD
                ServiceEventSource.Current.ServiceMessage(this.Context, $"Starting matching loop....");

=======
                // If debugging locally, throttle loop to avoid
                // thrashing machine.
>>>>>>> 430495e2
#if DEBUG
                await Task.Delay(TimeSpan.FromSeconds(2), cancellationToken);
#endif
                // Get the maximum bid and minimum ask
                var maxBid = this.bids.GetMaxOrder();
                var minAsk = this.asks.GetMinOrder();

                // Check if match
                if (IsMatch(maxBid, minAsk))
                {
                    ServiceEventSource.Current.ServiceMessage(this.Context, $"New match: order {maxBid.Id} and order {minAsk.Id}");
                    Order match = null;
                    try
                    {
                        // In this exchange, the transfer is fulfilled at
                        // the value the buyer is willing to pay. Therefore,
                        // the seller may get more value than they were 
                        // willing to accept.

                        // We split the ask incase the seller had a bigger
                        // quantity of goods than the buyer wished to bid for.
                        // The cost per unit is kept consistent between the
                        // original ask and any left over asks.
                        (var matchingAsk, var leftOverAsk) = SplitAsk(maxBid, minAsk);
                        if (leftOverAsk != null)
                        {
                            // Add the left over ask as a new order
                            await AddAskAsync(leftOverAsk);
                        }
                        match = matchingAsk;
                    }
                    catch (InvalidAskException)
                    {
                        // The ask did not meet our validation criteria.
                        // The bid may still be valid so we'll leave it.
                        ServiceEventSource.Current.ServiceMessage(this.Context, $"Invalid Asks generated from {minAsk.Id}, dropping.");
                        await this.asks.RemoveAsync(minAsk);
                        continue;
                    }
                    catch (InvalidBidException)
                    {
                        // The bid did not meet our validation criteria.
                        // The ask may still be valid so we'll leave it.
                        ServiceEventSource.Current.ServiceMessage(this.Context, $"Invalid Bids generated from {maxBid.Id}, dropping.");
                        await this.bids.RemoveAsync(maxBid);
                        continue;
                    }

                    // Build a transfer containing the matched
                    // ask and bid.
                    var transfer = new TransferRequestModel
                    {
                        Ask = match,
                        Bid = maxBid,
                    };
                    // Send the transfer to our fulfillment
                    // service for fulfillment.
                    var content = new StringContent(JsonConvert.SerializeObject(transfer), Encoding.UTF8, "application/json");
                    HttpResponseMessage res;
                    try
                    {
                        res = await client.PostAsync($"{fulfillmentEndpoint}/api/transfers", content);
                    }
                    catch (Exception ex)
                    {
                        ServiceEventSource.Current.ServiceMessage(this.Context, $"Error sending transfer to fulfillment service. Error: '{ex.Message}'. Aborting match");
                        continue;
                    }
                    // If the response is successful, assume
                    // transfer is safe to remove.
                    if (res.IsSuccessStatusCode)
                    {
                        using (var tx = this.StateManager.CreateTransaction())
                        {
                            var removedAsk = await this.asks.RemoveAsync(tx, minAsk);
                            var removedBid = await this.bids.RemoveAsync(tx, maxBid);
                            if (removedAsk && removedBid)
                            {
                                // Committing our transaction will remove both the ask and the bid
                                // from our orders.
                                ServiceEventSource.Current.ServiceMessage(this.Context, $"Removed Ask {minAsk.Id} and Bid {maxBid.Id}");
                                await tx.CommitAsync();

                                var transferId = await res.Content.ReadAsStringAsync();
                                ServiceEventSource.Current.ServiceMessage(this.Context, $"Created new transfer with id '{transferId}'");
                            }
                            else
                            {
                                // Abort the transaction to ensure both the ask and the bid
                                // stay in our orders.
                                ServiceEventSource.Current.ServiceMessage(this.Context, $"Failed to remove orders, so requeuing");
                                tx.Abort();
                                continue;
                            }
                        }
                    }
                    else
                    {
                        // Exception calling fulfillment service, likely a transient error
                        // so we'll back off and try again shortly.
                        attempts++;
                        ServiceEventSource.Current.ServiceMessage(this.Context, $"Attempt to send transfer to Fulfillment service #{attempts}: Response code {res.StatusCode}");

                        if (attempts >= maxAttempts)
                        {
                            ServiceEventSource.Current.ServiceMessage(this.Context, $"Attempts limit {maxAttempts} exceeded, terminating with error.");
                            throw new Exception("OrderBook cannot contact Fulfillment service.");
                        }
                        await Task.Delay(TimeSpan.FromSeconds(5), cancellationToken);
                    }
                }
            }
        }
    }
}<|MERGE_RESOLUTION|>--- conflicted
+++ resolved
@@ -260,13 +260,8 @@
             {
                 cancellationToken.ThrowIfCancellationRequested();
 
-<<<<<<< HEAD
-                ServiceEventSource.Current.ServiceMessage(this.Context, $"Starting matching loop....");
-
-=======
                 // If debugging locally, throttle loop to avoid
                 // thrashing machine.
->>>>>>> 430495e2
 #if DEBUG
                 await Task.Delay(TimeSpan.FromSeconds(2), cancellationToken);
 #endif
