﻿using System;
using System.Collections.Generic;
using System.Fabric;
using System.IO;
using System.Linq;
using System.Threading;
using System.Threading.Tasks;
using Microsoft.AspNetCore.Hosting;
using Microsoft.Extensions.DependencyInjection;
using Microsoft.ServiceFabric.Services.Communication.AspNetCore;
using Microsoft.ServiceFabric.Services.Communication.Runtime;
using Microsoft.ServiceFabric.Services.Runtime;
using Microsoft.ServiceFabric.Data;
using Common;
using System.Net.Http;
using Newtonsoft.Json;
using System.Text;
using UserStore.Interface;

namespace Fulfillment
{
    /// <summary>
    /// The FabricRuntime creates an instance of this class for each service type instance. 
    /// </summary>
    public class Fulfillment : StatefulService
    {
        public const string TradeQueueName = "trades";
        private TradeQueue Trades;
        private readonly UserStoreClient Users;
        private static readonly HttpClient client = new HttpClient();
<<<<<<< HEAD
        private string loggerEndpoint;
        private int maxPendingTrades;
        private string orderBookEndpoint;
        private AutoResetEvent tradeReceivedEvent = new AutoResetEvent(true);
=======
        private string reverseProxyPort;
>>>>>>> 7494c65c

        public Fulfillment(StatefulServiceContext context)
            : base(context)
        {
            Init();
            this.Trades = new TradeQueue(this.StateManager, TradeQueueName);
            this.Users = new UserStoreClient();
        }

        public Fulfillment(StatefulServiceContext context, IReliableStateManagerReplica reliableStateManagerReplica)
            : base(context, reliableStateManagerReplica)
        {
            Init();
            this.Trades = new TradeQueue(this.StateManager, TradeQueueName);
            this.Users = new UserStoreClient();
        }

        private void Init()
        {
            // Get configuration from our PackageRoot/Config/Setting.xml file
            var configurationPackage = Context.CodePackageActivationContext.GetConfigurationPackageObject("Config");
<<<<<<< HEAD
            var dnsName = configurationPackage.Settings.Sections["FulfillmentConfig"].Parameters["Logger_DnsName"].Value;
            var port = configurationPackage.Settings.Sections["FulfillmentConfig"].Parameters["Logger_Port"].Value;

            loggerEndpoint = $"http://{dnsName}:{port}";

            configurationPackage = Context.CodePackageActivationContext.GetConfigurationPackageObject("Config");
            dnsName = configurationPackage.Settings.Sections["FulfillmentConfig"].Parameters["OrderBook_DnsName"].Value;
            port = configurationPackage.Settings.Sections["FulfillmentConfig"].Parameters["OrderBook_Port"].Value;
            maxPendingTrades = int.Parse(configurationPackage.Settings.Sections["FulfillmentConfig"].Parameters["MaxTradesPending"].Value);
            orderBookEndpoint = $"http://{dnsName}:{port}";
=======
            reverseProxyPort = configurationPackage.Settings.Sections["ClusterConfig"].Parameters["ReverseProxy_Port"].Value;
>>>>>>> 7494c65c
        }

        /// <summary>
        /// Checks whether the provided trade
        /// meets the validity requirements. If it
        /// does, adds it the trade queue.
        /// </summary>
        /// <param name="trade"></param>
        /// <returns></returns>
        public async Task<string> AddTradeAsync(TradeRequestModel tradeRequest)
        {
            Validation.ThrowIfNotValidTradeRequest(tradeRequest);
<<<<<<< HEAD
            var pendingTrades = await Trades.CountAsync();
            if (pendingTrades > maxPendingTrades)
            {
                ServiceEventSource.Current.ServiceMaxPendingLimitHit();
                throw new MaxPendingTradesExceededException(pendingTrades);
            }
            var tradeId = await this.Trades.EnqueueAsync(tradeRequest);
            tradeReceivedEvent.Set();
=======
            var tradeId = await this.Trades.EnqueueAsync(tradeRequest, CancellationToken.None);
>>>>>>> 7494c65c
            return tradeId;
        }

        /// <summary>
        /// Gets the count of the number of trades currently
        /// in the trade queue
        /// </summary>
        /// <returns></returns>
        public async Task<long> GetTradesCountAsync()
        {
            return await this.Trades.CountAsync();
        }

        /// <summary>
        /// Adds a new user to the user store.
        /// </summary>
        /// <param name="user"></param>
        /// <returns></returns>
        public async Task<string> AddUserAsync(UserRequestModel userRequest)
        {
            Validation.ThrowIfNotValidUserRequest(userRequest);
            var userId = await this.Users.AddUserAsync(userRequest);
            return userId;
        }

        /// <summary>
        /// Gets a specific user from the user store.
        /// </summary>
        /// <param name="userId"></param>
        /// <returns></returns>
        public async Task<User> GetUserAsync(string userId)
        {
            return await this.Users.GetUserAsync(userId);
        }

        /// <summary>
        /// Gets all users from the user store.
        /// </summary>
        /// <returns></returns>
        public async Task<IEnumerable<User>> GetUsersAsync()
        {
            return await this.Users.GetUsersAsync();
        }

        /// <summary>
        /// Deletes a specific user from the user store.
        /// </summary>
        /// <param name="userId"></param>
        /// <returns></returns>
        public async Task<bool> DeleteUserAsync(string userId)
        {
            return await this.Users.DeleteUserAsync(userId);
        }

        /// <summary>
        /// Attempts to re-order an ask
        /// </summary>
        /// <param name="order"></param>
        /// <returns></returns>
        private async Task ReOrderAskAsync(Order order)
        {
<<<<<<< HEAD
            try
            {

                var content = new StringContent(JsonConvert.SerializeObject(order), Encoding.UTF8, "application/json");
                var addTradeUri = $"{orderBookEndpoint}/api/orders/ask";
                await client.PostAsync(addTradeUri, content); //TODO: Handle errors
            }
            catch (Exception ex)
            {
                ServiceEventSource.Current.ServiceMessage(Context, ex.ToString());
            }
=======
            var content = new StringContent(JsonConvert.SerializeObject(order), Encoding.UTF8, "application/json");
            await client.PostAsync($"http://localhost:{reverseProxyPort}/Exchange/OrderBook/api/orders/ask", content); //TODO: Handle errors
>>>>>>> 7494c65c
        }

        /// <summary>
        /// Attempts to re-order a bid
        /// </summary>
        /// <param name="order"></param>
        /// <returns></returns>
        private async Task ReOrderBidAsync(Order order)
        {
<<<<<<< HEAD
            try
            {
                var content = new StringContent(JsonConvert.SerializeObject(order), Encoding.UTF8, "application/json");
                var addTradeUri = $"{orderBookEndpoint}/api/orders/bid";
                await client.PostAsync(addTradeUri, content); //TODO: Handle errors
            }
            catch (Exception ex)
            {
                ServiceEventSource.Current.ServiceMessage(Context, ex.ToString());
            }

=======
            var content = new StringContent(JsonConvert.SerializeObject(order), Encoding.UTF8, "application/json");
            await client.PostAsync($"http://localhost:{reverseProxyPort}/Exchange/OrderBook/api/orders/bid", content); //TODO: Handle errors
>>>>>>> 7494c65c
        }

        /// <summary>
        /// Sends trade to logger for external
        /// persistence
        /// </summary>
        /// <param name="trade"></param>
        /// <returns></returns>
        private async Task<bool> LogAsync(Trade trade)
        {
            var content = new StringContent(JsonConvert.SerializeObject(trade), Encoding.UTF8, "application/json");
            var res = await client.PostAsync($"http://localhost:{reverseProxyPort}/Exchange/Logger/api/logger", content); //TODO: Handle errors
            return res.IsSuccessStatusCode;
        }

        /// <summary>
        /// Attempts to trade value and goods between
        /// the buyer and seller. We pass our existing
        /// transaction into the update to allow it to
        /// be commited atomically.
        /// </summary>
        /// <param name="tx"></param>
        /// <param name="trade"></param>
        /// <param name="seller"></param>
        /// <param name="buyer"></param>
        /// <returns></returns>
        private async Task<bool> ExecuteTradeAsync(ITransaction tx, Trade trade, User seller, User buyer)
        {
            var buyerTrades = buyer.TradeIds.ToList();
            buyerTrades.Add(trade.Id);
            buyer = new User(buyer.Id,
                            buyer.Username,
                            buyer.Quantity + trade.Bid.Quantity,
                            buyer.Balance - (trade.Bid.Value * trade.Bid.Quantity),
                            buyerTrades);

            var sellerTrades = seller.TradeIds.ToList();
            sellerTrades.Add(trade.Id);
            seller = new User(seller.Id,
                                seller.Username,
                                seller.Quantity - trade.Bid.Quantity,
                                seller.Balance + (trade.Bid.Value * trade.Bid.Quantity),
                                sellerTrades);

            var buyerUpdated = await Users.UpdateUserAsync(buyer);
            var sellerUpdated = await Users.UpdateUserAsync(seller);
            var logged = await LogAsync(trade);

            return (buyerUpdated && sellerUpdated && logged);
        }

        protected override async Task RunAsync(CancellationToken cancellationToken)
        {
            while (true)
            {
                cancellationToken.ThrowIfCancellationRequested();

                // Throttle loop:
                // This limit cannot be removed or you will fail an audit.
                if (await Trades.CountAsync() < 1)
                {
                    tradeReceivedEvent.WaitOne(TimeSpan.FromSeconds(5));
                }

                using (var tx = this.StateManager.CreateTransaction())
                {
                    Trade trade = null;
                    trade = await this.Trades.DequeueAsync(tx, cancellationToken);

                    if (trade != null)
                    {
                        // Get the buyer and seller associated with the trade
                        var seller = await Users.GetUserAsync(trade.Ask.UserId);
                        var buyer = await Users.GetUserAsync(trade.Bid.UserId);

                        // If the trade is invalid, we'll throw an exception
                        // and remove it from the queue. If there is a transient
                        // failure, we'll abort and put it back on the queue.
                        try
                        {
                            Validation.ThrowIfNotValidTrade(trade, seller, buyer);
                        }
                        catch (BadBuyerException ex)
                        {
                            await tx.CommitAsync();
                            ServiceEventSource.Current.Message($"Dropping bad trade. Reason: {ex.Message}");

                            // Buyer was invalid, Seller's ask may
                            // still be valid.
                            if (trade != null)
                            {
                                await ReOrderAskAsync(trade.Ask);
                                ServiceEventSource.Current.Message($"Reordering ask {trade.Ask.Id} for new match");
                            }
                            continue;
                        }
                        catch (BadSellerException ex)
                        {
                            await tx.CommitAsync();
                            ServiceEventSource.Current.Message($"Dropping bad trade. Reason: {ex.Message}");

                            // Seller was invalid, Buyer's bid may
                            // still be valid.
                            if (trade != null)
                            {
                                ServiceEventSource.Current.Message($"Reordering bid {trade.Bid.Id} for new match");
                                await ReOrderBidAsync(trade.Bid);
                            }
                            continue;
                        }

                        var applied = await ExecuteTradeAsync(tx, trade, seller, buyer);
                        // Applied indicates both buyer and seller have been
                        // successfully updated and the trade has been logged.
                        // We can now commit the transaction to release our lock
                        // on the queue.
                        if (applied)
                        {
                            await tx.CommitAsync();
                            ServiceEventSource.Current.ServiceMessage(this.Context, $"trade {trade.Id} completed");
                        }
                        // Atleast one of the buyer or seller failed to update
                        // or we failed to log the trade.
                        // We will abort the transaction and assume a transient
                        // failure.
                        else
                        {
                            tx.Abort();
                            ServiceEventSource.Current.ServiceMessage(this.Context, $"trade {trade.Id} aborted");
                        }
                    }
                }
            }
        }

        /// <summary>
        /// Optional override to create listeners (like tcp, http) for this service instance.
        /// </summary>
        /// <returns>The collection of listeners.</returns>
        protected override IEnumerable<ServiceReplicaListener> CreateServiceReplicaListeners()
        {
            return new ServiceReplicaListener[]
            {
                new ServiceReplicaListener(serviceContext =>
                    new KestrelCommunicationListener(serviceContext, "ServiceEndpoint", (url, listener) =>
                    {
                        ServiceEventSource.Current.ServiceMessage(serviceContext, $"Starting Kestrel on {url}");

                        return new WebHostBuilder()
                                    .UseKestrel()
                                    .ConfigureServices(
                                        services => services
                                            .AddSingleton<StatefulServiceContext>(serviceContext)
                                            .AddSingleton<IReliableStateManager>(this.StateManager)
                                            .AddSingleton<Fulfillment>(this))
                                    .UseContentRoot(Directory.GetCurrentDirectory())
                                    .UseStartup<Startup>()
                                    //.UseServiceFabricIntegration(listener, ServiceFabricIntegrationOptions.UseUniqueServiceUrl)
                                    .UseUrls(url)
                                    .Build();
                    }))
            };
        }
    }
}<|MERGE_RESOLUTION|>--- conflicted
+++ resolved
@@ -28,14 +28,7 @@
         private TradeQueue Trades;
         private readonly UserStoreClient Users;
         private static readonly HttpClient client = new HttpClient();
-<<<<<<< HEAD
-        private string loggerEndpoint;
-        private int maxPendingTrades;
-        private string orderBookEndpoint;
-        private AutoResetEvent tradeReceivedEvent = new AutoResetEvent(true);
-=======
         private string reverseProxyPort;
->>>>>>> 7494c65c
 
         public Fulfillment(StatefulServiceContext context)
             : base(context)
@@ -57,20 +50,7 @@
         {
             // Get configuration from our PackageRoot/Config/Setting.xml file
             var configurationPackage = Context.CodePackageActivationContext.GetConfigurationPackageObject("Config");
-<<<<<<< HEAD
-            var dnsName = configurationPackage.Settings.Sections["FulfillmentConfig"].Parameters["Logger_DnsName"].Value;
-            var port = configurationPackage.Settings.Sections["FulfillmentConfig"].Parameters["Logger_Port"].Value;
-
-            loggerEndpoint = $"http://{dnsName}:{port}";
-
-            configurationPackage = Context.CodePackageActivationContext.GetConfigurationPackageObject("Config");
-            dnsName = configurationPackage.Settings.Sections["FulfillmentConfig"].Parameters["OrderBook_DnsName"].Value;
-            port = configurationPackage.Settings.Sections["FulfillmentConfig"].Parameters["OrderBook_Port"].Value;
-            maxPendingTrades = int.Parse(configurationPackage.Settings.Sections["FulfillmentConfig"].Parameters["MaxTradesPending"].Value);
-            orderBookEndpoint = $"http://{dnsName}:{port}";
-=======
             reverseProxyPort = configurationPackage.Settings.Sections["ClusterConfig"].Parameters["ReverseProxy_Port"].Value;
->>>>>>> 7494c65c
         }
 
         /// <summary>
@@ -83,7 +63,6 @@
         public async Task<string> AddTradeAsync(TradeRequestModel tradeRequest)
         {
             Validation.ThrowIfNotValidTradeRequest(tradeRequest);
-<<<<<<< HEAD
             var pendingTrades = await Trades.CountAsync();
             if (pendingTrades > maxPendingTrades)
             {
@@ -92,9 +71,6 @@
             }
             var tradeId = await this.Trades.EnqueueAsync(tradeRequest);
             tradeReceivedEvent.Set();
-=======
-            var tradeId = await this.Trades.EnqueueAsync(tradeRequest, CancellationToken.None);
->>>>>>> 7494c65c
             return tradeId;
         }
 
@@ -156,22 +132,16 @@
         /// <returns></returns>
         private async Task ReOrderAskAsync(Order order)
         {
-<<<<<<< HEAD
             try
             {
 
                 var content = new StringContent(JsonConvert.SerializeObject(order), Encoding.UTF8, "application/json");
-                var addTradeUri = $"{orderBookEndpoint}/api/orders/ask";
-                await client.PostAsync(addTradeUri, content); //TODO: Handle errors
+                await client.PostAsync($"http://localhost:{reverseProxyPort}/Exchange/OrderBook/api/orders/ask", content);
             }
             catch (Exception ex)
             {
                 ServiceEventSource.Current.ServiceMessage(Context, ex.ToString());
             }
-=======
-            var content = new StringContent(JsonConvert.SerializeObject(order), Encoding.UTF8, "application/json");
-            await client.PostAsync($"http://localhost:{reverseProxyPort}/Exchange/OrderBook/api/orders/ask", content); //TODO: Handle errors
->>>>>>> 7494c65c
         }
 
         /// <summary>
@@ -181,22 +151,18 @@
         /// <returns></returns>
         private async Task ReOrderBidAsync(Order order)
         {
-<<<<<<< HEAD
             try
             {
                 var content = new StringContent(JsonConvert.SerializeObject(order), Encoding.UTF8, "application/json");
-                var addTradeUri = $"{orderBookEndpoint}/api/orders/bid";
-                await client.PostAsync(addTradeUri, content); //TODO: Handle errors
+                await client.PostAsync($"http://localhost:{reverseProxyPort}/Exchange/OrderBook/api/orders/bid", content); //TODO: Handle errors
             }
             catch (Exception ex)
             {
                 ServiceEventSource.Current.ServiceMessage(Context, ex.ToString());
             }
 
-=======
-            var content = new StringContent(JsonConvert.SerializeObject(order), Encoding.UTF8, "application/json");
-            await client.PostAsync($"http://localhost:{reverseProxyPort}/Exchange/OrderBook/api/orders/bid", content); //TODO: Handle errors
->>>>>>> 7494c65c
+        }
+
         }
 
         /// <summary>
