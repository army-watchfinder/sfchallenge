--- conflicted
+++ resolved
@@ -51,12 +51,9 @@
 }
 
 log "begin adding orders"
-<<<<<<< HEAD
-$runCount = 250
-=======
+
 $options = "bitcoin", "dogcoin", "lawrencecoin", "jonicoin", "anderscoin"
 $runCount = 5000
->>>>>>> 4b626e6f
 for ($i = 0; $i -lt $runCount; $i++)
 {
     $random = Get-Random -Minimum 0 -Maximum 4
