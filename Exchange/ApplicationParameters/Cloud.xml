--- conflicted
+++ resolved
@@ -5,11 +5,7 @@
     <Parameter Name="Logger_PartitionCount" Value="1" />
     <Parameter Name="Logger_MinReplicaSetSize" Value="3" />
     <Parameter Name="Logger_TargetReplicaSetSize" Value="3" />
-<<<<<<< HEAD
-    <Parameter Name="UserStore_PartitionCount" Value="1" />
-=======
     <Parameter Name="UserStore_PartitionCount" Value="3" />
->>>>>>> 7494c65c
     <Parameter Name="UserStore_MinReplicaSetSize" Value="3" />
     <Parameter Name="UserStore_TargetReplicaSetSize" Value="3" />
     <Parameter Name="Fulfillment_PartitionCount" Value="1" />
@@ -18,10 +14,6 @@
     <Parameter Name="OrderBook_PartitionCount" Value="1" />
     <Parameter Name="OrderBook_MinReplicaSetSize" Value="3" />
     <Parameter Name="OrderBook_TargetReplicaSetSize" Value="3" />
-<<<<<<< HEAD
-=======
-    <Parameter Name="CosmosDBConnectionString" Value="" />
     <Parameter Name="ReverseProxy_Port" Value="19081" />
->>>>>>> 7494c65c
   </Parameters>
 </Application>