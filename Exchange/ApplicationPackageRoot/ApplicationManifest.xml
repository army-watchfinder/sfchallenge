﻿<?xml version="1.0" encoding="utf-8"?>
<ApplicationManifest xmlns:xsd="http://www.w3.org/2001/XMLSchema" xmlns:xsi="http://www.w3.org/2001/XMLSchema-instance" ApplicationTypeName="ExchangeType" ApplicationTypeVersion="1.0.0" xmlns="http://schemas.microsoft.com/2011/01/fabric">
  <Parameters>
    <!-- Cluster parameters -->
    <Parameter Name="ReverseProxy_Port" DefaultValue="19081" />
    <!-- Logger parameters -->
    <Parameter Name="MongoGuestExe_InstanceCount" DefaultValue="1" />
    <Parameter Name="Logger_MinReplicaSetSize" DefaultValue="3" />
    <Parameter Name="Logger_PartitionCount" DefaultValue="1" />
    <Parameter Name="Logger_TargetReplicaSetSize" DefaultValue="3" />
<<<<<<< HEAD
    <Parameter Name="MongoConnectionString" DefaultValue="mongodb://mongo.exchange:27017" />
    <Parameter Name="MongoEnableSSL" DefaultValue="false" />
    <!-- Gateway parameters -->
    <Parameter Name="Gateway_InstanceCount" DefaultValue="1" />
=======
    <Parameter Name="CosmosDBConnectionString" DefaultValue="" />
    <Parameter Name="Logger_Port" DefaultValue="9082" />
>>>>>>> 7494c65c
    <!-- UserStore parameters -->
    <Parameter Name="UserStore_MinReplicaSetSize" DefaultValue="3" />
    <Parameter Name="UserStore_PartitionCount" DefaultValue="1" />
    <Parameter Name="UserStore_TargetReplicaSetSize" DefaultValue="3" />
    <!-- Fulfillment parameters -->
    <Parameter Name="Fulfillment_MinReplicaSetSize" DefaultValue="3" />
    <Parameter Name="Fulfillment_PartitionCount" DefaultValue="1" />
    <Parameter Name="Fulfillment_TargetReplicaSetSize" DefaultValue="3" />
    <Parameter Name="Fulfillment_Port" DefaultValue="9080" />
    <!--
    You have an SLA with management to block new trades when 800 existing trades are pending
    Changing this value with fail a system audit. Other approaches much be used to scale 
    -->
    <Parameter Name="Fulfillment_MaxTradesPending" DefaultValue="1500" />
    <!-- OrderBook parameters -->
    <Parameter Name="OrderBook_MinReplicaSetSize" DefaultValue="3" />
    <Parameter Name="OrderBook_PartitionCount" DefaultValue="1" />
    <Parameter Name="OrderBook_TargetReplicaSetSize" DefaultValue="3" />
    <Parameter Name="OrderBook_Port" DefaultValue="9081" />
    <!--
    You have an SLA with management to block new orders when 200 existing orders are pending
    Changing this value with fail a system audit. Other approaches much be used to scale 
    -->
    <Parameter Name="OrderBook_MaxBidsPending" DefaultValue="200" />
    <Parameter Name="OrderBook_MaxAsksPending" DefaultValue="200" />
  </Parameters>
  <!-- Import Service Manifests -->
  <ServiceManifestImport>
    <ServiceManifestRef ServiceManifestName="MongoGuestExePkg" ServiceManifestVersion="1.0.0" />
    <ConfigOverrides />
  </ServiceManifestImport>
  <ServiceManifestImport>
    <ServiceManifestRef ServiceManifestName="LoggerPkg" ServiceManifestVersion="1.0.0" />
    <ConfigOverrides>
      <ConfigOverride Name="Config">
        <Settings>
          <Section Name="DB">
            <Parameter Name="MongoConnectionString" Value="[MongoConnectionString]" />
            <Parameter Name="MongoEnableSSL" Value="[MongoEnableSSL]" />
          </Section>
        </Settings>
      </ConfigOverride>
    </ConfigOverrides>
    <ResourceOverrides>
      <Endpoints>
        <Endpoint Name="ServiceEndpoint" Port="[Logger_Port]" />
      </Endpoints>
    </ResourceOverrides>
  </ServiceManifestImport>
  <ServiceManifestImport>
    <ServiceManifestRef ServiceManifestName="GatewayPkg" ServiceManifestVersion="1.0.0" />
    <ConfigOverrides />
  </ServiceManifestImport>
  <ServiceManifestImport>
    <ServiceManifestRef ServiceManifestName="UserStorePkg" ServiceManifestVersion="1.0.0" />
    <ConfigOverrides />
  </ServiceManifestImport>
  <ServiceManifestImport>
    <ServiceManifestRef ServiceManifestName="FulfillmentPkg" ServiceManifestVersion="1.0.0" />
    <ConfigOverrides>
      <ConfigOverride Name="Config">
        <Settings>
<<<<<<< HEAD
          <Section Name="FulfillmentConfig">
            <Parameter Name="OrderBook_DnsName" Value="[OrderBook_DnsName]" />
            <Parameter Name="OrderBook_Port" Value="[OrderBook_Port]" />
            <Parameter Name="Logger_DnsName" Value="[Logger_DnsName]" />
            <Parameter Name="Logger_Port" Value="[Logger_Port]" />
            <Parameter Name="MaxTradesPending" Value="[Fulfillment_MaxTradesPending]" />
=======
          <Section Name="ClusterConfig">
            <Parameter Name="ReverseProxy_Port" Value="[ReverseProxy_Port]" />
>>>>>>> 7494c65c
          </Section>
        </Settings>
      </ConfigOverride>
    </ConfigOverrides>
    <ResourceOverrides>
      <Endpoints>
        <Endpoint Name="ServiceEndpoint" Port="[Fulfillment_Port]" />
      </Endpoints>
    </ResourceOverrides>
  </ServiceManifestImport>
  <ServiceManifestImport>
    <ServiceManifestRef ServiceManifestName="OrderBookPkg" ServiceManifestVersion="1.0.0" />
    <ConfigOverrides>
      <ConfigOverride Name="Config">
        <Settings>
          <Section Name="ClusterConfig">
            <Parameter Name="ReverseProxy_Port" Value="[ReverseProxy_Port]" />
          </Section>
          <Section Name="OrderBookConfig">
            <Parameter Name="MaxBidsPending" Value="[OrderBook_MaxBidsPending]" />
            <Parameter Name="MaxAsksPending" Value="[OrderBook_MaxAsksPending]" />
          </Section>
        </Settings>
      </ConfigOverride>
    </ConfigOverrides>
    <ResourceOverrides>
      <Endpoints>
        <Endpoint Name="ServiceEndpoint" Port="[OrderBook_Port]" />
      </Endpoints>
    </ResourceOverrides>
  </ServiceManifestImport>
  <DefaultServices>
    <!-- Create Gateway Service -->
    <Service Name="MongoGuestExe" ServiceDnsName="mongo.exchange" ServicePackageActivationMode="ExclusiveProcess">
      <StatelessService ServiceTypeName="MongoGuestExeType" InstanceCount="[MongoGuestExe_InstanceCount]">
        <SingletonPartition />
      </StatelessService>
    </Service>
    <Service Name="Gateway" ServicePackageActivationMode="ExclusiveProcess">
      <StatelessService ServiceTypeName="GatewayType" InstanceCount="[Gateway_InstanceCount]">
        <SingletonPartition />
      </StatelessService>
    </Service>
    <Service Name="UserStore" ServicePackageActivationMode="ExclusiveProcess">
      <StatefulService ServiceTypeName="UserStoreType" TargetReplicaSetSize="[UserStore_TargetReplicaSetSize]" MinReplicaSetSize="[UserStore_MinReplicaSetSize]">
        <UniformInt64Partition PartitionCount="[UserStore_PartitionCount]" LowKey="-9223372036854775808" HighKey="9223372036854775807" />
      </StatefulService>
    </Service>
    <!-- Create Fulfillment Service -->
    <Service Name="Fulfillment" ServiceDnsName="fulfillment.exchange" ServicePackageActivationMode="ExclusiveProcess">
      <StatefulService ServiceTypeName="FulfillmentType" TargetReplicaSetSize="[Fulfillment_TargetReplicaSetSize]" MinReplicaSetSize="[Fulfillment_MinReplicaSetSize]">
        <SingletonPartition />
      </StatefulService>
    </Service>
    <!-- Create OrderBook Service -->
    <Service Name="OrderBook" ServiceDnsName="orderbook.exchange">
      <StatefulService ServiceTypeName="OrderBookType" TargetReplicaSetSize="[OrderBook_TargetReplicaSetSize]" MinReplicaSetSize="[OrderBook_MinReplicaSetSize]">
        <SingletonPartition />
      </StatefulService>
    </Service>
    <!-- Create Logger Service -->
    <Service Name="Logger" ServiceDnsName="logger.exchange">
      <StatefulService ServiceTypeName="LoggerType" TargetReplicaSetSize="[Logger_TargetReplicaSetSize]" MinReplicaSetSize="[Logger_MinReplicaSetSize]">
        <SingletonPartition />
      </StatefulService>
    </Service>
    <!-- Ideally ServiceDnsName would be parameterized but due to this issue: https://github.com/Azure/service-fabric-issues/issues/561
         this is not possible with DefaultServices - it would be ok if deployed using POSH, sftcl or REST.-->
  </DefaultServices>
</ApplicationManifest><|MERGE_RESOLUTION|>--- conflicted
+++ resolved
@@ -8,15 +8,11 @@
     <Parameter Name="Logger_MinReplicaSetSize" DefaultValue="3" />
     <Parameter Name="Logger_PartitionCount" DefaultValue="1" />
     <Parameter Name="Logger_TargetReplicaSetSize" DefaultValue="3" />
-<<<<<<< HEAD
     <Parameter Name="MongoConnectionString" DefaultValue="mongodb://mongo.exchange:27017" />
     <Parameter Name="MongoEnableSSL" DefaultValue="false" />
     <!-- Gateway parameters -->
     <Parameter Name="Gateway_InstanceCount" DefaultValue="1" />
-=======
-    <Parameter Name="CosmosDBConnectionString" DefaultValue="" />
     <Parameter Name="Logger_Port" DefaultValue="9082" />
->>>>>>> 7494c65c
     <!-- UserStore parameters -->
     <Parameter Name="UserStore_MinReplicaSetSize" DefaultValue="3" />
     <Parameter Name="UserStore_PartitionCount" DefaultValue="1" />
@@ -79,17 +75,8 @@
     <ConfigOverrides>
       <ConfigOverride Name="Config">
         <Settings>
-<<<<<<< HEAD
-          <Section Name="FulfillmentConfig">
-            <Parameter Name="OrderBook_DnsName" Value="[OrderBook_DnsName]" />
-            <Parameter Name="OrderBook_Port" Value="[OrderBook_Port]" />
-            <Parameter Name="Logger_DnsName" Value="[Logger_DnsName]" />
-            <Parameter Name="Logger_Port" Value="[Logger_Port]" />
-            <Parameter Name="MaxTradesPending" Value="[Fulfillment_MaxTradesPending]" />
-=======
           <Section Name="ClusterConfig">
             <Parameter Name="ReverseProxy_Port" Value="[ReverseProxy_Port]" />
->>>>>>> 7494c65c
           </Section>
         </Settings>
       </ConfigOverride>
